--- conflicted
+++ resolved
@@ -61,13 +61,8 @@
 end
 
 if ~fullA
-<<<<<<< HEAD
-  F = {'A','AFrame'};
-  for k = 1:2
-=======
   F = {'A','AFrame','A_'};
   for k=1:numel(F)
->>>>>>> dbaea697
     Field = F{k};
     if isfield(NewSys,Field)
       v = NewSys.(Field);
@@ -84,6 +79,7 @@
   for iNuc = numel(rmvidx):-1:1
     v((rmvidx(iNuc)-1)*3+(1:3),:) = [];
   end
+  v(isnan(v))=[];
   if isempty(v)
     NewSys = rmfield(NewSys,'A');
   else
