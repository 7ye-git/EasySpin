--- conflicted
+++ resolved
@@ -100,13 +100,9 @@
   
   y = y(:);
   yref = yref(:);
-<<<<<<< HEAD
-  notnan = all(~isnan(yref)) && all(~isnan(y));
-=======
   yref_notnan = yref(~isnan(yref));
   y_notnan = y(~isnan(y));
   notnan_both = ~isnan(y) & ~isnan(yref);
->>>>>>> 33678f01
 
   switch ModeID
     case 1 % maxabs
